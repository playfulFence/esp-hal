# Changelog

All notable changes to this project will be documented in this file.

The format is based on [Keep a Changelog](https://keepachangelog.com/en/1.0.0/),
and this project adheres to [Semantic Versioning](https://semver.org/spec/v2.0.0.html).

## [Unreleased]

### Added

- Add `ADC::read_blocking` to xtensa chips (#1293)
- ESP32-C6 / ESP32-H2: Implement `ETM` for general purpose timers (#1274)
- `interrupt::enable` now has a direct CPU enable counter part, `interrupt::enable_direct` (#1310)
- `Delay::delay(time: fugit::MicrosDurationU64)`
- Added async support for TWAI (#1320)
- Add TWAI support for ESP32-C6 (#1323)
- `GpioPin::steal` unsafe API (#1363)
- Inherent implementions of GPIO pin `set_low`, `is_low`, etc.

### Fixed

- Reserve `esp32` ROM stacks to prevent the trashing of dram2 section (#1289)
- Fixing `esp-wifi` + `TRNG` issue on `ESP32-S2` (#1272)
- Fixed core1 startup using the wrong stack on the esp32 and esp32s3 (#1286).
- ESP32: Apply fix for Errata 3.6 in all the places necessary. (#1315)
- ESP32 & ESP32-S2: Fix I²C frequency (#1306)
- UART's TX/RX FIFOs are now cleared during initialization (#1344)
- Fixed `LCD_CAM I8080` driver potentially sending garbage to display (#1301)
- The TWAI driver can now be used without requiring the `embedded-hal` traits (#1355)
- USB pullup/pulldown now gets properly cleared and does not interfere anymore on esp32c3 and esp32s3 (#1244)
- Fixed GPIO counts so that using async code with the higher GPIO number should no longer panic (#1361, #1362)
- ESP32/ESP32-S2: Wait for I2S getting out of TX_IDLE when starting a transfer (#1375)
- Fixed writes to SPI not flushing before attempting to write, causing corrupted writes (#1381)
- fix AdcConfig::adc_calibrate for xtensa targets (#1379)
- Fixed a divide by zero panic when setting the LEDC duty cycle to 0 with `SetDutyCycle::set_duty_cycle` (#1403)

### Changed

- TIMG: Allow use without the embedded-hal-02 traits in scope (#1367)
- DMA: use channel clusters
- Remove `Ext32` and `RateExtU64` from prelude
- Prefer mutable references over moving for DMA transactions (#1238)
- Support runtime interrupt binding, adapt GPIO driver (#1231)
- Renamed `eh1` feature to `embedded-hal`, feature-gated `embedded-hal@0.2.x` trait implementations (#1273)
- Enable `embedded-hal` feature by default, instead of the `embedded-hal-02` feature (#1313)
- `Uart` structs now take a `Mode` parameter which defines how the driver is initialized (#1294)
- `Rmt` can be created in async or blocking mode. The blocking constructor takes an optional interrupt handler argument. (#1341)
- All `Instance` traits are now sealed, and can no longer be implemented for arbitrary types (#1346)
- DMA channels can/have to be explicitly created for async or blocking drivers, added `set_interrupt_handler` to DMA channels, SPI, I2S, PARL_IO, don't enable interrupts on startup for DMA, I2S, PARL_IO, GPIO (#1300)
- UART: Rework `change_baud` so it is possible to set baud rate even after instantiation (#1350)
- Runtime ISR binding for SHA,ECC and RSA (#1354)
- Runtime ISR binding for I2C (#1376)
- `UsbSerialJtag` can be created in async or blocking mode. The blocking constructor takes an optional interrupt handler argument (#1377)
- SYSTIMER and TIMG instances can now be created in async or blocking mode (#1348)
- Runtime ISR binding for TWAI (#1384)
- ESP32-C6: The `gpio::lp_gpio` module has been renamed to `gpio::lp_io` to match the peripheral name (#1397)
- Runtime ISR binding for assist_debug (#1395)
- Runtime ISR binding for software interrupts, software interrupts are split now, interrupt-executor takes the software interrupt to use, interrupt-executor is easier to use (#1398)
<<<<<<< HEAD
- PCNT: Runtime ISR binding (#1396)
=======
- Runtime ISR binding for RTC (#1405)
>>>>>>> 1e6165e0

### Removed

- Remove package-level type exports (#1275)
- Removed `direct-vectoring` & `interrupt-preemption` features, as they are now enabled by default (#1310)
- Removed the `rt` and `vectored` features (#1380)

## [0.16.1] - 2024-03-12

- Resolved an issue with the `defmt` dependency/feature (#1264)

### Changed

- Use ROM `memcpy` over compiler builtins (#1255)
- Do not ensure randomness or implement the `CryptoRng` trait for ESP32-P4/S2 (#1267)

## [0.16.0] - 2024-03-08

### Added

- Add initial support for the ESP32-P4 (#1101)
- Implement `embedded_hal::pwm::SetDutyCycle` trait for `ledc::channel::Channel` (#1097)
- ESP32-P4: Add initial GPIO support (#1109)
- ESP32-P4: Add initial support for interrupts (#1112)
- ESP32-P4: Add efuse reading support (#1114)
- ESP32-S3: Added LCD_CAM I8080 driver (#1086)
- Allow for splitting of the USB Serial JTAG peripheral into tx/rx components (#1024)
- `RngCore` trait is implemented (#1122)
- Support Rust's `stack-protector` feature (#1135)
- Adding clock support for `ESP32-P4` (#1145)
- Implementation OutputPin and InputPin for AnyPin (#1067)
- Implement `estimate_xtal_frequency` for ESP32-C6 / ESP32-H2 (#1174)
- A way to push into I2S DMA buffer via a closure (#1189)
- Added basic `LP-I2C` driver for C6 (#1185)
- Ensuring that the random number generator is TRNG. (#1200)
- ESP32-C6: Add timer wakeup source for deepsleep (#1201)
- Introduce `InterruptExecutor::spawner()` (#1211)
- Add `InterruptHandler` struct, which couples interrupt handlers and their priority together (#1299)

### Fixed

- Fix embassy-time tick rate not set when using systick as the embassy timebase (#1124)
- Fix `get_raw_core` on Xtensa (#1126)
- Fix docs.rs documentation builds (#1129)
- Fix circular DMA (#1144)
- Fix `hello_rgb` example for ESP32 (#1173)
- Fixed the multicore critical section on Xtensa (#1175)
- Fix timer `now` for esp32c3 and esp32c6 (#1178)
- Wait for registers to get synced before reading the timer count for all chips (#1183)
- Fix I2C error handling (#1184)
- Fix circular DMA (#1189)
- Fix esp32c3 uart initialization (#1156)
- Fix ESP32-S2 I2C read (#1214)
- Reset/init UART if it's not the console UART (#1213)

### Changed

- DmaDescriptor struct to better model the hardware (#1054)
- DMA descriptor count no longer needs to be multiplied by 3 (#1054)
- RMT channels no longer take the channel number as a generic param (#959)
- The `esp-hal-common` package is now called `esp-hal` (#1131)
- Refactor the `Trace` driver to be generic around its peripheral (#1140)
- Auto detect crystal frequency based on `RtcClock::estimate_xtal_frequency()` (#1165)
- ESP32-S3: Configure 32k ICACHE (#1169)
- Lift the minimal buffer size requirement for I2S (#1189)

### Removed

- Remove `xtal-26mhz` and `xtal-40mhz` features (#1165)
- All chip-specific HAL packages have been removed (#1196)

### Breaking

- `ADC` and `DAC` drivers now take virtual peripherals in their constructors, instead of splitting `APB_SARADC`/`SENS` (#1100)
- The `DAC` driver's constructor is now `new` instead of `dac`, to be more consistent with other APIs (#1100)
- The DMA peripheral is now called `Dma` for devices with both PDMA and GDMA controllers (#1125)
- The `ADC` driver's constructor is now `new` instead of `adc`, to be more consistent with other APIs (#1133)
- `embassy-executor`'s `integrated-timers` is no longer enabled by default.
- Renamed `embassy-time-systick` to `embassy-time-systick-16mhz` for use with all chips with a systimer, except `esp32s2`. Added `embassy-time-systick-80mhz` specifically for the `esp32s2`. (#1247)

## [0.15.0] - 2024-01-19

### Added

- ESP32-C6: Properly initialize PMU (#974)
- Implement overriding base mac address (#1044)
- Add `rt-riscv` and `rt-xtensa` features to enable/disable runtime support (#1057)
- ESP32-C6: Implement deep sleep (#918)
- Add `embedded-io` feature to each chip-specific HAL (#1072)
- Add `embassy-time-driver` to `esp-hal-common` due to updating `embassy-time` to `v0.3.0` (#1075)
- ESP32-S3: Added support for 80Mhz PSRAM (#1069)
- ESP32-C3/S3: Add workaround for USB pin exchange on usb-serial-jtag (#1104).
- ESP32C6: Added LP_UART initialization (#1113)
- Add `place-spi-driver-in-ram` feature to `esp-hal-common` (#1096)

### Changed

- Set up interrupts for the DMA and async enabled peripherals only when `async` feature is provided (#1042)
- Update to `1.0.0` releases of the `embedded-hal-*` packages (#1068)
- Update `embassy-time` to `0.3.0` and embassy-executor to `0.5.0` release due to the release of the `embedded-hal-*` packages (#1075)
- No longer depend on `embassy-time` (#1092)
- Update to latest `smart-leds-trait` and `smart-leds` packages (#1094)

### Fixed

- ESP32: correct gpio 32/33 in errata36() (#1053)
- ESP32: make gpio 4 usable as analog pin (#1078)
- Fix double &mut for the `SetDutyCycle` impl on `PwmPin` (#1033)
- ESP32/ESP32-S3: Fix stack-top calculation for app-core (#1081)
- ESP32/ESP32-S2/ESP32-S3: Fix embassy-time-timg0 driver (#1091)
- ESP32: ADC readings are no longer inverted (#1093)

### Removed

### Breaking

- Unify the low-power peripheral names (`RTC_CNTL` and `LP_CLKRST` to `LPWR`) (#1064)

## [0.14.1] - 2023-12-13

### Fixed

- Fix SHA for all targets (#1021)

## [0.14.0] - 2023-12-12

### Added

- ESP32-C6: LP core clock is configurable (#907)
- Derive `Clone` and `Copy` for `EspTwaiFrame` (#914)
- A way to configure inverted pins (#912)
- Added API to check a GPIO-pin's interrupt status bit (#929)
- A `embedded_io_async::Read` implementation for `UsbSerialJtag` (#889)
- `RtcClock::get_xtal_freq`, `RtcClock::get_slow_freq` (#957)
- Added Rx Timeout functionality to async Uart (#911)
- RISC-V: Thread-mode and interrupt-mode executors, `#[main]` macro (#947)
- A macro to make it easier to create DMA buffers and descriptors (#935)
- I2C timeout is configurable (#1011)
- ESP32-C6/ESP32-H2: `flip-link` feature gives zero-cost stack overflow protection (#1008)

### Changed

- Improve DMA documentation & clean up module (#915)
- Only allow a single version of `esp-hal-common` to be present in an application (#934)
- ESP32-C3/C6 and ESP32-H2 can now use the `zero-rtc-bss` feature to enable `esp-hal-common/rv-zero-rtc-bss` (#867)
- Reuse `ieee802154_clock_enable/disable()` functions for BLE and rename `ble_ieee802154_clock_enable()` (#953)
- The `embedded-io` trait implementations are now gated behind the `embedded-io` feature (#964)
- Simplifed RMT channels and channel creators (#958)
- Reworked construction of I2S driver instances (#983)
- ESP32-S2/S3: Don't require GPIO 18 to create a USB peripheral driver instance (#990)
- Updated to latest release candidate (`1.0.0-rc.2`) for `embedded-hal{-async,-nb}` (#994)
- Explicit panic when hitting the `DefaultHandler` (#1005)
- Relevant interrupts are now auto enabled in `embassy::init` (#1014).

### Fixed

- ESP32-C2/C3 examples: fix build error (#899)
- ESP32-S3: Fix GPIO interrupt handler crashing when using GPIO48. (#898)
- Fixed short wait times in embassy causing hangs (#906)
- Make sure to clear LP/RTC RAM before loading code (#916)
- Async RMT channels can be used concurrently (#925)
- Xtensa: Allow using `embassy-executor`'s thread-mode executor if neither `embassy-executor-thread`, nor `embassy-executor-interrupt` is enabled. (#937)
- Uart Async: Improve interrupt handling and irq <--> future communication (#977)
- RISC-V: Fix stack allocation (#988)
- ESP32-C6: Fix used RAM (#997)
- ESP32-H2: Fix used RAM (#1003)
- Fix SPI slave DMA dma_read and dma_write (#1013)
- ESP32-C6/H2: Fix disabling of interrupts (#1040)

### Removed

- Direct boot support has been removed (#903).
- Removed the `mcu-boot` feature from `esp32c3-hal` (#938)
- Removed SpiBusController and SpiBusDevice in favour of embedded-hal-bus and embassy-embedded-hal implementataions. (#978)

### Breaking

- `Spi::new`/`Spi::new_half_duplex` takes no gpio pin now, instead you need to call `with_pins` to setup those (#901).
- ESP32-C2, ESP32-C3, ESP32-S2: atomic emulation trap has been removed. (#904) (#985)
  - When upgrading you must either remove [these lines](https://github.com/esp-rs/riscv-atomic-emulation-trap#usage) from your `.cargo/config.toml`.
  - Usage of `core::sync::atomic::*` in dependent crates should be replaced with [portable-atomic](https://github.com/taiki-e/portable-atomic).
- RSA driver now takes `u32` words instead of `u8` bytes. The expected slice length is now 4 times shorter. (#981)

## [0.13.1] - 2023-11-02

### Fixed

- ESP32-C3: Make sure BLE and WiFi are not powered down when esp-wifi needs them (#891)
- ESP32-C6/H2: Fix setting UART baud rate (#893)

## [0.13.0] - 2023-10-31

### Added

- Implement SetFrequencyCycle and PwmPin from embedded_hal for PwmPin of MCPWM. (#880)
- Added `embassy-time-systick` to ESP32-S2 (#827)
- Implement enabling/disabling BLE clock on ESP32-C6 (#784)
- Async support for RMT (#787)
- Implement `defmt::Format` for more types (#786)
- Add new_no_miso to Spi FullDuplexMode (#794)
- Add UART support for splitting into TX and RX (#754)
- Async support for I2S (#801)
- Async support for PARL_IO (#807)
- ETM driver, GPIO ETM (#819)
- (G)DMA AES support (#821)
- SYSTIMER ETM functionality (#828)
- Adding async support for RSA peripheral(doesn't work properly for `esp32` chip - issue will be created)(#790)
- Added sleep support for ESP32-C3 with timer and GPIO wakeups (#795)
- Support for ULP-RISCV including Delay and GPIO (#840, #845)
- Add bare-bones SPI slave support, DMA only (#580, #843)
- Embassy `#[main]` convenience macro (#841)
- Add a `defmt` feature to the `esp-hal-smartled` package (#846)
- Support 16MB octal PS-RAM for ESP32-S3 (#858)
- RISCV TRACE Encoder driver for ESP32-C6 / ESP32-H2 (#864)
- `embedded_hal` 1 `InputPin` and `embedded_hal_async` `Wait` impls for open drain outputs (#905)

### Changed

- Bumped MSRV to 1.67 (#798)
- Optimised multi-core critical section implementation (#797)
- Changed linear- and curve-calibrated ADC to provide readings in mV (#836)

### Fixed

- S3: Allow powering down RC_FAST_CLK (#796)
- UART/ESP32: fix calculating FIFO counter with `get_rx_fifo_count()` (#804)
- Xtensa targets: Use ESP32Reset - not Reset (#823)
- Examples should now work with the `defmt` feature (#810)
- Fixed a race condition causing SpiDma to stop working unexpectedly (#869)
- Fixed async uart serial, and updated the embassy_serial examples (#871).
- Fix ESP32-S3 direct-boot (#873)
- Fix ESP32-C6 ADC (#876)
- Fix ADC Calibration not being used on ESP32-S2 and ESP32-S3 (#1000)

### Removed

- `Pin::is_pcore_interrupt_set` (#793)
- `Pin::is_pcore_non_maskable_interrupt_set` (#793)
- `Pin::is_acore_interrupt_set` (#793)
- `Pin::is_acore_non_maskable_interrupt_set` (#793)
- `Pin::enable_hold` (#793)
- Removed the generic return type for ADC reads (#792)

### Breaking

- `Uart::new` now takes the `&Clocks` struct to ensure baudrate is correct for CPU/APB speed. (#808)
- `Uart::new_with_config` takes an `Config` instead of `Option<Config>`. (#808)
- `Alarm::set_period` takes a period (duration) instead of a frequency (#812)
- `Alarm::interrupt_clear` is now `Alarm::clear_interrupt` to be consistent (#812)
- The `PeripheralClockControl` struct is no longer public, drivers no longer take this as a parameter (#817)
- Unify the system peripheral, `SYSTEM`, `DPORT` and `PCR` are now all exposed as `SYSTEM` (#832).
- Unified the ESP32's and ESP32-C2's xtal frequency features (#831)
- Replace any underscores in feature names with dashes (#833)
- The `spi` and `spi_slave` modules have been refactored into the `spi`, `spi::master`, and `spi::slave` modules (#843)
- The `WithDmaSpi2`/`WithDmaSpi3` structs are no longer generic around the inner peripheral type (#853)
- The `SarAdcExt`/`SensExt` traits are now collectively named `AnalogExt` instead (#857)
- Replace the `radio` module with peripheral singleton structs (#852)
- The SPI traits are no longer re-exported in the main prelude, but from preludes in `spi::master`/`spi::slave` instead (#860)
- The `embedded-hal-1` and `embedded-hal-async` traits are no longer re-exported in the prelude (#860)

## [0.12.0] - 2023-09-05

### Added

- Implement RTCIO pullup, pulldown and hold control for Xtensa MCUs (#684)
- S3: Implement RTCIO wakeup source (#690)
- Add PARL_IO driver for ESP32-C6 / ESP32-H2 (#733, #760)
- Implement `ufmt_write::uWrite` trait for USB Serial JTAG (#751)
- Add HMAC peripheral support (#755)
- Add multicore-aware embassy executor for Xtensa MCUs (#723, #756).
- Add interrupt-executor for Xtensa MCUs (#723, #756).
- Add missing `Into<Gpio<Analog, GPIONUN>>` conversion (#764)
- Updated `clock` module documentation (#774)
- Add `log` feature to enable log output (#773)
- Add `defmt` feature to enable log output (#773)
- A new macro to load LP core code on ESP32-C6 (#779)
- Add `ECC`` peripheral driver (#785)
- Initial LLD support for Xtensa chips (#861).

### Changed

- Update the `embedded-hal-*` packages to `1.0.0-rc.1` and implement traits from `embedded-io` and `embedded-io-async` (#747)
- Moved AlignmentHelper to its own module (#753)
- Disable all watchdog timers by default at startup (#763)
- `log` crate is now opt-in (#773)

### Fixed

- Fix `psram` availability lookup in `esp-hal-common` build script (#718)
- Fix wrong `dram_seg` length in `esp32s2-hal` linker script (#732)
- Fix setting alarm when a timer group is used as the alarm source. (#730)
- Fix `Instant::now()` not counting in some cases when using TIMG0 as the timebase (#737)
- Fix number of ADC attenuations for ESP32-C6 (#771)
- Fix SHA registers access (#805)

### Breaking

- `CpuControl::start_app_core()` now takes an `FnOnce` closure (#739)

## [0.11.0] - 2023-08-10

### Added

- Add initial LP-IO support for ESP32-C6 (#639)
- Implement sleep with some wakeup methods for `esp32` (#574)
- Add a new RMT driver (#653, #667, #695)
- Implemented calibrated ADC API for ESP32-S3 (#641)
- Add MCPWM DeadTime configuration (#406)
- Implement sleep with some wakeup methods for `esp32-s3` (#660, #689, #696)
- Add feature enabling directly hooking the interrupt vector table (#621)
- Add `ClockControl::max` helper for all chips (#701)
- Added module-level documentation for all peripherals (#680)
- Implement sleep with some wakeup methods for `esp32-s3` (#660)
- Add `FlashSafeDma` wrapper for eh traits which ensure correct DMA transfer from source data in flash (ROM) (#678)

### Changed

- Update `embedded-hal-*` alpha packages to their latest versions (#640)
- Implement the `Clone` and `Copy` traits for the `Rng` driver (#650)
- Use all remaining memory as core-0's stack (#716)

### Fixed

- Fixed Async Uart `read` when `set_at_cmd` is not used (#652)
- USB device support is working again (#656)
- Add missing interrupt status read for esp32s3, which fixes USB-SERIAL-JTAG interrupts (#664)
- GPIO interrupt status bits are now properly cleared (#670)
- Increase frequency resolution in `set_periodic` (#686)
- Fixed ESP32-S2, ESP32-S3, ESP32-C2, ESP32-C3 radio clock gating (#679, #681)
- Partially fix ESP32 radio clocks (#709)
- Fixed "ESP32/ESP32-S2 RMT transmission with with data.len() > RMT_CHANNEL_RAM_SIZE results in TransmissionError" #707 (#710)

### Removed

- Remove the `allow-opt-level-z` feature from `esp32c3-hal` (#654)
- Remove the old `pulse_control` driver (#694)

### Breaking

- `DmaTransfer::wait` and `I2sReadDmaTransfer::wait_receive` now return `Result` (#665)
- `gpio::Pin` is now object-safe (#687)

## [0.10.0] - 2023-06-04

### Added

- Add `WithDmaSpi3` to prelude for ESP32S3 (#623)
- Add bare-bones PSRAM support for ESP32 (#506)
- Add initial support for the ESP32-H2 (#513, #526, #527, #528, #530, #538, #544, #548, #551, #556, #560, #566, #549, #564, #569, #576, #577, #589, #591, #597)
- Add bare-bones PSRAM support for ESP32-S3 (#517)
- Add async support to the I2C driver (#519)
- Implement Copy and Eq for EspTwaiError (#540)
- Add LEDC hardware fade support (#475)
- Added support for multicore async GPIO (#542)
- Add a fn to poll DMA transfers (#559)
- Add unified field-based efuse access (#567)
- Move `esp-riscv-rt` into esp-hal (#578)
- Add CRC functions from ESP ROM (#587)
- Add a `debug` feature to enable the PACs' `impl-register-debug` feature (#596)
- Add initial support for `I2S` in ESP32-H2 (#597)
- Add octal PSRAM support for ESP32-S3 (#610)
- Add MD5 functions from ESP ROM (#618)
- Add embassy async `read` support for `uart` (#620)
- Add bare-bones support to run code on ULP-RISCV / LP core (#631)
- Add ADC calibration implementation for a riscv chips (#555)
- Add `async` implementation for `USB Serial/JTAG`(#632)

### Changed

- Simplify the `Delay` driver, derive `Clone` and `Copy` (#568)
- DMA types can no longer be constructed by the user (#625)
- Move core interrupt handling from Flash to RAM for RISC-V chips (ESP32-H2, ESP32-C2, ESP32-C3, ESP32-C6) (#541)
- Change LED pin to GPIO2 in ESP32 blinky example (#581)
- Update ESP32-H2 and ESP32-C6 clocks and remove `i2c_clock` for all chips but ESP32 (#592)
- Use both timers in `TIMG0` for embassy time driver when able (#609)
- Re-work `RadioExt` implementations, add support for ESP32-H2 (#627)
- Improve examples documentation (#533)
- esp32h2-hal: added README (#585)
- Update `esp-hal-procmacros` package dependencies and features (#628)

### Fixed

- Corrected the expected DMA descriptor counts (#622, #625)
- DMA is supported for SPI3 on ESP32-S3 (#507)
- `change_bus_frequency` is now available on `SpiDma` (#529)
- Fixed a bug where a GPIO interrupt could erroneously fire again causing the next `await` on that pin to instantly return `Poll::Ok` (#537)
- Set `vecbase` on core 1 (ESP32, ESP32-S3) (#536)
- ESP32-S3: Move PSRAM related function to RAM (#546)
- ADC driver will now apply attenuation values to the correct ADC's channels. (#554)
- Sometimes half-duplex non-DMA SPI reads were reading garbage in non-release mode (#552)
- ESP32-C3: Fix GPIO5 ADC channel id (#562)
- ESP32-H2: Fix direct-boot feature (#570)
- Fix Async GPIO not disabling interupts on chips with multiple banks (#572)
- ESP32-C6: Support FOSC CLK calibration for ECO1+ chip revisions (#593)
- Fixed CI by pinning the log crate to 0.4.18 (#600)
- ESP32-S3: Fix calculation of PSRAM start address (#601)
- Fixed wrong variable access (FOSC CLK calibration for ESP32-C6 #593)
- Fixed [trap location in ram](https://github.com/esp-rs/esp-hal/pull/605#issuecomment-1604039683) (#605)
- Fix rom::crc docs (#611)
- Fixed a possible overlap of `.data` and `.rwtext` (#616)
- Avoid SDA/SCL being low while configuring pins for I2C (#619)

### Breaking

- Simplified user-facing SpiDma and I2s types (#626)
- Significantly simplified user-facing GPIO pin types. (#553)
- No longer re-export the `soc` module and the contents of the `interrupt` module at the package level (#607)

## [0.9.0] - 2023-05-02

### Added

- Add bare-bones PSRAM support for ESP32-S2 (#493)
- Add `DEBUG_ASSIST` functionality (#484)
- Add RSA peripheral support (#467)
- Add PeripheralClockControl argument to `timg`, `wdt`, `sha`, `usb-serial-jtag` and `uart` constructors (#463)
- Added API to raise and reset software interrupts (#426)
- Implement `embedded_hal_nb::serial::*` traits for `UsbSerialJtag` (#498)

### Fixed

- Fix `get_wakeup_cause` comparison error (#472)
- Use 192 as mclk_multiple for 24-bit I2S (#471)
- Fix `CpuControl::start_app_core` signature (#466)
- Move `rwtext` after other RAM data sections (#464)
- ESP32-C3: Disable `usb_pad_enable` when setting GPIO18/19 to input/output (#461)
- Fix 802.15.4 clock enabling (ESP32-C6) (#458)
- ESP32-S3: Disable usb_pad_enable when setting GPIO19/20 to input/output (#645)

### Changed

- Update `embedded-hal-async` and `embassy-*` dependencies (#488)
- Update to `embedded-hal@1.0.0-alpha.10` and `embedded-hal-nb@1.0.0-alpha.2` (#487)
- Let users configure the LEDC output pin as open-drain (#474)
- Use bitflags to decode wakeup cause (#473)
- Minor linker script additions (#470)
- Minor documentation improvements (#460)

### Removed

- Remove unnecessary generic from `UsbSerialJtag` driver (#492)
- Remove `#[doc(inline)]` from esp-hal-common re-exports (#490)

## [0.8.0] - 2023-03-27

## [0.7.1] - 2023-02-22

## [0.7.0] - 2023-02-21

## [0.5.0] - 2023-01-26

## [0.4.0] - 2022-12-12

## [0.3.0] - 2022-11-17

## [0.2.0] - 2022-09-13

## [0.1.0] - 2022-08-05

[Unreleased]: https://github.com/esp-rs/esp-hal/compare/v0.16.1...HEAD
[0.16.1]: https://github.com/esp-rs/esp-hal/compare/v0.16.0...v0.16.1
[0.16.0]: https://github.com/esp-rs/esp-hal/compare/v0.15.0...v0.16.0
[0.15.0]: https://github.com/esp-rs/esp-hal/compare/v0.14.1...v0.15.0
[0.14.1]: https://github.com/esp-rs/esp-hal/compare/v0.14.0...v0.14.1
[0.14.0]: https://github.com/esp-rs/esp-hal/compare/v0.13.1...v0.14.0
[0.13.1]: https://github.com/esp-rs/esp-hal/compare/v0.13.0...v0.13.1
[0.13.0]: https://github.com/esp-rs/esp-hal/compare/v0.12.0...v0.13.0
[0.12.0]: https://github.com/esp-rs/esp-hal/compare/v0.11.0...v0.12.0
[0.11.0]: https://github.com/esp-rs/esp-hal/compare/v0.10.0...v0.11.0
[0.10.0]: https://github.com/esp-rs/esp-hal/compare/v0.9.0...v0.10.0
[0.9.0]: https://github.com/esp-rs/esp-hal/compare/v0.8.0...v0.9.0
[0.8.0]: https://github.com/esp-rs/esp-hal/compare/v0.7.1...v0.8.0
[0.7.1]: https://github.com/esp-rs/esp-hal/compare/v0.7.0...v0.7.1
[0.7.0]: https://github.com/esp-rs/esp-hal/compare/v0.5.0...v0.7.0
[0.5.0]: https://github.com/esp-rs/esp-hal/compare/v0.4.0...v0.5.0
[0.4.0]: https://github.com/esp-rs/esp-hal/compare/v0.3.0...v0.4.0
[0.3.0]: https://github.com/esp-rs/esp-hal/compare/v0.2.0...v0.3.0
[0.2.0]: https://github.com/esp-rs/esp-hal/compare/v0.1.0...v0.2.0
[0.1.0]: https://github.com/esp-rs/esp-hal/releases/tag/v0.1.0<|MERGE_RESOLUTION|>--- conflicted
+++ resolved
@@ -57,11 +57,8 @@
 - ESP32-C6: The `gpio::lp_gpio` module has been renamed to `gpio::lp_io` to match the peripheral name (#1397)
 - Runtime ISR binding for assist_debug (#1395)
 - Runtime ISR binding for software interrupts, software interrupts are split now, interrupt-executor takes the software interrupt to use, interrupt-executor is easier to use (#1398)
-<<<<<<< HEAD
 - PCNT: Runtime ISR binding (#1396)
-=======
 - Runtime ISR binding for RTC (#1405)
->>>>>>> 1e6165e0
 
 ### Removed
 
